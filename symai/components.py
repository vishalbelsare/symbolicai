--- conflicted
+++ resolved
@@ -377,18 +377,11 @@
 
     @property
     def prompt(self):
-<<<<<<< HEAD
         # return a copy of the prompt template
         if len(self._promptFormatArgs) == 0 and len(self._promptFormatKwargs) == 0:
             return self._promptTemplate
         return f"{self._promptTemplate}".format(*self._promptFormatArgs,
                                                 **self._promptFormatKwargs)
-=======
-        return f"{self._promptTemplate}".format(
-             *self._promptFormatArgs,
-            **self._promptFormatKwargs
-        )
->>>>>>> 2e36241f
 
     def format(self, *args, **kwargs):
         self._promptFormatArgs = args
