#import asyncio
import logging
import re
from typing import List, Optional

import openai
import tiktoken

from ....misc.console import ConsoleStyle
from ....symbol import Symbol
from ....utils import CustomUserWarning, encode_frames_file
from ...base import Engine
from ...mixin.openai import OpenAIMixin
from ...settings import SYMAI_CONFIG

logging.getLogger("openai").setLevel(logging.ERROR)
logging.getLogger("requests").setLevel(logging.ERROR)
logging.getLogger("urllib").setLevel(logging.ERROR)
logging.getLogger("httpx").setLevel(logging.ERROR)
logging.getLogger("httpcore").setLevel(logging.ERROR)


class InvalidRequestErrorRemedyChatStrategy:
    def __init__(self, *args, **kwargs):
        super().__init__(*args, **kwargs)

    def __call__(self, engine, error, callback, argument):
        kwargs              = argument.kwargs
        prompts_            = argument.prop.prepared_input

        msg = str(error)
        handle = None
        try:
            if "This model's maximum context length is" in msg:
                handle = 'type1'
                max_ = engine.max_context_tokens
                usr = msg.split('tokens. ')[1].split(' ')[-1]
                overflow_tokens = int(usr) - int(max_)
            elif "is less than the minimum" in msg:
                handle = 'type2'
                overflow_tokens = engine.max_response_tokens
            else:
                raise Exception(msg) from error
        except Exception as e:
            raise e from error

        prompts = [p for p in prompts_ if p['role'] == 'user']
        system_prompt = [p for p in prompts_ if p['role'] == 'system']
        if handle == 'type1':
            truncated_content_ = [p['content'][overflow_tokens:] for p in prompts]
            truncated_prompts_ = [{'role': p['role'], 'content': c} for p, c in zip(prompts, truncated_content_)]
            with ConsoleStyle('warn') as console:
                console.print(f"WARNING: Overflow tokens detected. Reducing prompt size by {overflow_tokens} characters.")
        elif handle == 'type2':
            user_prompts = [p['content'] for p in prompts]
            new_prompt   = [*system_prompt]
            new_prompt.extend([{'role': p['role'], 'content': c} for p, c in zip(prompts, user_prompts)])
            overflow_tokens = engine.compute_required_tokens(new_prompt) - int(engine.max_context_tokens * 0.70)
            if overflow_tokens > 0:
                CustomUserWarning(f'WARNING: Overflow tokens detected. Reducing prompt size to 70% of model context size ({engine.max_context_tokens}).')
                for i, content in enumerate(user_prompts):
                    token_ids = engine.tokenizer.encode(content)
                    if overflow_tokens >= len(token_ids):
                        overflow_tokens -= len(token_ids)
                        user_prompts[i] = ''
                    else:
                        new_content = engine.tokenizer.decode(token_ids[:-overflow_tokens])
                        user_prompts[i] = new_content
                        overflow_tokens = 0
                        break

            new_prompt = [*system_prompt]
            new_prompt.extend([{'role': p['role'], 'content': c} for p, c in zip(prompts, user_prompts)])
            assert engine.compute_required_tokens(new_prompt) <= engine.max_context_tokens, \
                f"Token overflow: prompts exceed {engine.max_context_tokens} tokens after truncation"

            truncated_prompts_ = [{'role': p['role'], 'content': c.strip()} for p, c in zip(prompts, user_prompts) if c.strip()]
        else:
            raise Exception('Invalid handle case for remedy strategy.') from error

        truncated_prompts_ = [*system_prompt, *truncated_prompts_]

        model             = kwargs.get('model',             engine.model)
        seed              = kwargs.get('seed',              engine.seed)
        max_tokens        = kwargs.get('max_tokens',        engine.compute_remaining_tokens(truncated_prompts_))
        stop              = kwargs.get('stop',              '')
        temperature       = kwargs.get('temperature',       1)
        frequency_penalty = kwargs.get('frequency_penalty', 0)
        presence_penalty  = kwargs.get('presence_penalty',  0)
        top_p             = kwargs.get('top_p',             1)
        n                 = kwargs.get('n',                 1)
        logit_bias        = kwargs.get('logit_bias')
        logprobs          = kwargs.get('logprobs',          False)
        top_logprobs      = kwargs.get('top_logprobs')
        tools             = kwargs.get('tools')
        tool_choice       = kwargs.get('tool_choice')
        response_format   = kwargs.get('response_format')

        return callback(
                    model=model,
                    messages=truncated_prompts_,
                    max_tokens=max_tokens,
                    temperature=temperature,
                    frequency_penalty=frequency_penalty,
                    presence_penalty=presence_penalty,
                    top_p=top_p,
                    logit_bias=logit_bias,
                    logprobs=logprobs,
                    top_logprobs=top_logprobs,
                    tools=tools,
                    tool_choice=tool_choice,
                    response_format=response_format,
                    seed=seed,
                    stop=stop,
                    n=n,
                )


class GPTXChatEngine(Engine, OpenAIMixin):
    def __init__(self, api_key: Optional[str] = None, model: Optional[str] = None):
        super().__init__()
        logger = logging.getLogger('openai')
        logger.setLevel(logging.WARNING)
        self.config = SYMAI_CONFIG
        if self.id() != 'neurosymbolic':
            return # do not initialize if not neurosymbolic; avoids conflict with llama.cpp check in EngineRepository.register_from_package
        openai.api_key           = self.config['NEUROSYMBOLIC_ENGINE_API_KEY'] if api_key is None else api_key
        self.model               = self.config['NEUROSYMBOLIC_ENGINE_MODEL'] if model is None else model
        self.tokenizer           = tiktoken.encoding_for_model(self.model)
        self.pricing             = self.api_pricing()
        self.max_context_tokens  = self.api_max_context_tokens()
        self.max_response_tokens = self.api_max_response_tokens()
        self.seed                = None
        self.except_remedy       = None
<<<<<<< HEAD
        self.client    = openai.Client(api_key=openai.api_key)
=======
        self.client = openai.AsyncClient(api_key=openai.api_key)
>>>>>>> 1017e660

    def id(self) -> str:
        if   self.config.get('NEUROSYMBOLIC_ENGINE_MODEL') and \
            (self.config.get('NEUROSYMBOLIC_ENGINE_MODEL').startswith('gpt-3.5') or \
             self.config.get('NEUROSYMBOLIC_ENGINE_MODEL').startswith('gpt-4')):
            return 'neurosymbolic'
        return super().id() # default to unregistered

    def command(self, *args, **kwargs):
        super().command(*args, **kwargs)
        if 'NEUROSYMBOLIC_ENGINE_API_KEY' in kwargs:
            openai.api_key = kwargs['NEUROSYMBOLIC_ENGINE_API_KEY']
        if 'NEUROSYMBOLIC_ENGINE_MODEL' in kwargs:
            self.model     = kwargs['NEUROSYMBOLIC_ENGINE_MODEL']
        if 'seed' in kwargs:
            self.seed      = kwargs['seed']
        if 'except_remedy' in kwargs:
            self.except_remedy = kwargs['except_remedy']

    def compute_required_tokens(self, messages):
        """Return the number of tokens used by a list of messages."""

        if self.model in {
            "gpt-3.5-turbo-0613",
            "gpt-3.5-turbo-16k-0613",
            "gpt-4-1106-preview",
            "gpt-4-0314",
            "gpt-4-32k-0314",
            "gpt-4-0613",
            "gpt-4-32k-0613",
            "gpt-4-turbo",
            "gpt-4o"
            }:
            tokens_per_message = 3
            tokens_per_name = 1
        elif self.model == "gpt-3.5-turbo-0301":
            tokens_per_message = 4  # every message follows <|start|>{role/name}\n{content}<|end|>\n
            tokens_per_name = -1    # if there's a name, the role is omitted
        elif self.model == "gpt-3.5-turbo":
            CustomUserWarning("Warning: gpt-3.5-turbo may update over time. Returning num tokens assuming gpt-3.5-turbo-0613.")
            tokens_per_message = 3
            tokens_per_name = 1
            self.tokenizer = tiktoken.encoding_for_model("gpt-3.5-turbo-0613")
        elif self.model == "gpt-4":
            tokens_per_message = 3
            tokens_per_name = 1
            CustomUserWarning("Warning: gpt-4 may update over time. Returning num tokens assuming gpt-4-0613.")
            self.tokenizer = tiktoken.encoding_for_model("gpt-4-0613")
        else:
            raise NotImplementedError(
                f"""num_tokens_from_messages() is not implemented for model {self.model}. See https://cookbook.openai.com/examples/how_to_count_tokens_with_tiktoken for information on how messages are converted to tokens."""
            )

        num_tokens = 0
        for message in messages:
            num_tokens += tokens_per_message
            for key, value in message.items():
                if type(value) == str:
                    num_tokens += len(self.tokenizer.encode(value, disallowed_special=()))
                else:
                    for v in value:
                        if v['type'] == 'text':
                            num_tokens += len(self.tokenizer.encode(v['text'], disallowed_special=()))
                if key == "name":
                    num_tokens += tokens_per_name
        num_tokens += 3  # every reply is primed with <|start|>assistant<|message|>
        return num_tokens

    def compute_remaining_tokens(self, prompts: list) -> int:
        val = self.compute_required_tokens(prompts)
        #@NOTE: this will obviously fail if val is greater than max_context_tokens
        #       the remedy strategy should handle this case
        return min(self.max_context_tokens - val, self.max_response_tokens)

    def forward(self, argument):
        kwargs        = argument.kwargs
        prompts_      = argument.prop.prepared_input

        model             = kwargs.get('model',             self.model)
        seed              = kwargs.get('seed',              self.seed)
        except_remedy     = kwargs.get('except_remedy',     self.except_remedy)
        max_tokens        = kwargs.get('max_tokens',        self.compute_remaining_tokens(prompts_))
        stop              = kwargs.get('stop',              '')
        temperature       = kwargs.get('temperature',       1)
        frequency_penalty = kwargs.get('frequency_penalty', 0)
        presence_penalty  = kwargs.get('presence_penalty',  0)
        top_p             = kwargs.get('top_p',             1)
        n                 = kwargs.get('n',                 1)
        logit_bias        = kwargs.get('logit_bias')
        logprobs          = kwargs.get('logprobs')
        top_logprobs      = kwargs.get('top_logprobs')
        tools             = kwargs.get('tools')
        tool_choice       = kwargs.get('tool_choice')
        response_format   = kwargs.get('response_format')

        try:
            res = self.client.chat.completions.create(
                model=model,
                messages=prompts_,
                max_tokens=max_tokens,
                temperature=temperature,
                frequency_penalty=frequency_penalty,
                presence_penalty=presence_penalty,
                top_p=top_p,
                logit_bias=logit_bias,
                logprobs=logprobs,
                top_logprobs=top_logprobs,
                tools=tools,
                tool_choice=tool_choice,
                response_format=response_format,
                seed=seed,
                stop=stop,
                n=n,
            )

        except Exception as e:
            if openai.api_key is None or openai.api_key == '':
                msg = 'OpenAI API key is not set. Please set it in the config file or pass it as an argument to the command method.'
                logging.error(msg)
                if self.config['NEUROSYMBOLIC_ENGINE_API_KEY'] is None or self.config['NEUROSYMBOLIC_ENGINE_API_KEY'] == '':
                    raise Exception(msg) from e
                openai.api_key = self.config['NEUROSYMBOLIC_ENGINE_API_KEY']

            callback = self.client.chat.completions.create
            kwargs['model'] = kwargs['model'] if 'model' in kwargs else self.model
            if except_remedy is not None:
                res = except_remedy(self, e, callback, argument)
            else:
                try:
                    # implicit remedy strategy
                    except_remedy = InvalidRequestErrorRemedyChatStrategy()
                    res = except_remedy(self, e, callback, argument)
                except Exception as e2:
                    ex = Exception(f'Failed to handle exception: {e2}. Also failed implicit remedy strategy after retry: {e2}')
                    raise ex from e2

        metadata = {'raw_output': res}

        rsp    = [r.message.content for r in res.choices]
        output = rsp if isinstance(prompts_, list) else rsp[0]
        return output, metadata

    def prepare(self, argument):
        if argument.prop.raw_input:
            if not argument.prop.processed_input:
                raise ValueError('Need to provide a prompt instruction to the engine if raw_input is enabled.')
            value = argument.prop.processed_input
            # convert to dict if not already
            if type(value) != list:
                if type(value) != dict:
                    value = {'role': 'user', 'content': str(value)}
                value = [value]
            argument.prop.prepared_input = value
            return

        _non_verbose_output = """<META_INSTRUCTION/>\nYou do not output anything else, like verbose preambles or post explanation, such as "Sure, let me...", "Hope that was helpful...", "Yes, I can help you with that...", etc. Consider well formatted output, e.g. for sentences use punctuation, spaces etc. or for code use indentation, etc. Never add meta instructions information to your output!\n\n"""
        user:   str = ""
        system: str = ""

        if argument.prop.suppress_verbose_output:
            system += _non_verbose_output
        system = f'{system}\n' if system and len(system) > 0 else ''

        if argument.prop.response_format:
            system += '<JSON_RESPONSE/>\n You will output JSON!\n\n'

        ref = argument.prop.instance
        static_ctxt, dyn_ctxt = ref.global_context
        if len(static_ctxt) > 0:
            system += f"<STATIC CONTEXT/>\n{static_ctxt}\n\n"

        if len(dyn_ctxt) > 0:
            system += f"<DYNAMIC CONTEXT/>\n{dyn_ctxt}\n\n"

        payload = argument.prop.payload
        if argument.prop.payload:
            system += f"<ADDITIONAL CONTEXT/>\n{str(payload)}\n\n"

        examples: List[str] = argument.prop.examples
        if examples and len(examples) > 0:
            system += f"<EXAMPLES/>\n{str(examples)}\n\n"

        def extract_pattern(text):
            pattern = r'<<vision:(.*?):>>'
            return re.findall(pattern, text)

        def remove_pattern(text):
            pattern = r'<<vision:(.*?):>>'
            return re.sub(pattern, '', text)

        image_files = []
        # pre-process prompt if contains image url
        if (self.model == 'gpt-4-vision-preview' or \
            self.model == 'gpt-4-turbo-2024-04-09' or \
            self.model == 'gpt-4-turbo' or \
            self.model == 'gpt-4o') \
            and '<<vision:' in str(argument.prop.processed_input):

            parts = extract_pattern(str(argument.prop.processed_input))
            for p in parts:
                img_ = p.strip()
                if img_.startswith('http'):
                    image_files.append(img_)
                elif img_.startswith('data:image'):
                    image_files.append(img_)
                else:
                    max_frames_spacing = 50
                    max_used_frames = 10
                    if img_.startswith('frames:'):
                        img_ = img_.replace('frames:', '')
                        max_used_frames, img_ = img_.split(':')
                        max_used_frames = int(max_used_frames)
                        if max_used_frames < 1 or max_used_frames > max_frames_spacing:
                            raise ValueError(f"Invalid max_used_frames value: {max_used_frames}. Expected value between 1 and {max_frames_spacing}")
                    buffer, ext = encode_frames_file(img_)
                    if len(buffer) > 1:
                        step = len(buffer) // max_frames_spacing # max frames spacing
                        frames = []
                        indices = list(range(0, len(buffer), step))[:max_used_frames]
                        for i in indices:
                            frames.append(f"data:image/{ext};base64,{buffer[i]}")
                        image_files.extend(frames)
                    elif len(buffer) == 1:
                        image_files.append(f"data:image/{ext};base64,{buffer[0]}")
                    else:
                        print('No frames found or error in encoding frames')

        if argument.prop.prompt is not None and len(argument.prop.prompt) > 0:
            val = str(argument.prop.prompt)
            if len(image_files) > 0:
                val = remove_pattern(val)
            system += f"<INSTRUCTION/>\n{val}\n\n"

        suffix: str = str(argument.prop.processed_input)
        if len(image_files) > 0:
            suffix = remove_pattern(suffix)

        if '[SYSTEM_INSTRUCTION::]: <<<' in suffix and argument.prop.parse_system_instructions:
            parts = suffix.split('\n>>>\n')
            # first parts are the system instructions
            c = 0
            for i, p in enumerate(parts):
                if 'SYSTEM_INSTRUCTION' in p:
                    system += f"<{p}/>\n\n"
                    c += 1
                else:
                    break
            # last part is the user input
            suffix = '\n>>>\n'.join(parts[c:])
        user += f"{suffix}"

        if argument.prop.template_suffix:
            system += f' You will only generate content for the placeholder `{str(argument.prop.template_suffix)}` following the instructions and the provided context information.\n\n'

        if self.model == 'gpt-4-vision-preview':
           images = [{ 'type': 'image', "image_url": { "url": file }} for file in image_files]
           user_prompt = { "role": "user", "content": [
                *images,
                { 'type': 'text', 'text': user }
            ]}
        elif self.model == 'gpt-4-turbo-2024-04-09' or \
             self.model == 'gpt-4-turbo' or \
             self.model == 'gpt-4o':

            images = [{ 'type': 'image_url', "image_url": { "url": file }} for file in image_files]
            user_prompt = { "role": "user", "content": [
                *images,
                { 'type': 'text', 'text': user }
            ]}
        else:
            user_prompt = { "role": "user", "content": user }

        argument.prop.prepared_input = [
            { "role": "system", "content": system },
            user_prompt,
        ]<|MERGE_RESOLUTION|>--- conflicted
+++ resolved
@@ -132,11 +132,8 @@
         self.max_response_tokens = self.api_max_response_tokens()
         self.seed                = None
         self.except_remedy       = None
-<<<<<<< HEAD
+
         self.client    = openai.Client(api_key=openai.api_key)
-=======
-        self.client = openai.AsyncClient(api_key=openai.api_key)
->>>>>>> 1017e660
 
     def id(self) -> str:
         if   self.config.get('NEUROSYMBOLIC_ENGINE_MODEL') and \
