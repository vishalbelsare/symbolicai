--- conflicted
+++ resolved
@@ -1,23 +1,19 @@
 # **SymbolicAI**
-<img src="https://anonymous.4open.science/r/symbolicai-F360//assets/images/symai_logo.png" width="200px">
+<img src="https://raw.githubusercontent.com/Xpitfire/symbolicai/main/assets/images/symai_logo.png" width="200px">
 
 ## **A Neuro-Symbolic Perspective on Large Language Models (LLMs)**
 
 *Building applications with LLMs at its core through our `Symbolic API` leverages the power of classical and differentiable programming in Python.*
 
-<<<<<<< HEAD
 Read further [**documentation here**](https://symbolicai.readthedocs.io/).
 
 [![PyPI version](https://badge.fury.io/py/symbolicai.svg)](https://badge.fury.io/py/symbolicai) [![License](https://img.shields.io/badge/License-BSD_3--Clause-blue.svg)](https://opensource.org/licenses/BSD-3-Clause) [![Twitter](https://img.shields.io/twitter/url/https/twitter.com/langchainai.svg?style=social&label=Follow%20%40DinuMariusC)](https://twitter.com/DinuMariusC) [![contributions welcome](https://img.shields.io/badge/contributions-welcome-brightgreen.svg?style=flat)](https://github.com/Xpitfire/symbolicai/issues) [![Hits](https://hits.seeyoufarm.com/api/count/incr/badge.svg?url=https%3A%2F%2Fgithub.com%2FXpitfire%2Fsymbolicai&count_bg=%2379C83D&title_bg=%23555555&icon=&icon_color=%23E7E7E7&title=hits&edge_flat=false)](https://hits.seeyoufarm.com)
 
 <img src="https://raw.githubusercontent.com/Xpitfire/symbolicai/main/assets/images/preview.gif">
-=======
-<img src="https://anonymous.4open.science/r/symbolicai-F360//assets/images/preview.gif">
->>>>>>> 14e327a8
 
 ## Abstract
 
-Conceptually, SymbolicAI is a framework that uses machine learning - and specifically LLMs - at its core, and composes operations based on task-specific  prompting. We adopt a divide and conquer approach to decompose a complex problem into smaller problems. Therefore, each operation solves a simple task. By re-combining these operations we can solve the complex problem. Furthermore, our design principles allow us to transition between differentiable and classical programming, and to leverage the power of both worlds.
+Conceptually, SymbolicAI is a framework that uses machine learning - and specifically LLMs - at its core, and composes operations based on task-specific prompting. We adopt a divide and conquer approach to decompose a complex problem into smaller problems. Therefore, each operation solves a simple task. By re-combining these operations we can solve the complex problem. Furthermore, our design principles allow us to transition between differentiable and classical programming, and to leverage the power of both worlds.
 
 ## 📖 Table of Contents
 
@@ -50,6 +46,7 @@
     - [Unit Testing Models](#unit-testing-models)
     - [🔥Debugging](#debugging)
     - [Example: News Summary](#example-news-summary)
+  - [▶️ Play around with our API](#️-play-around-with-our-api)
   - [📈 Interface for Query and Response Inspection](#-interface-for-query-and-response-inspection)
   - [🤖 Engines](#-engines)
     - [Symbolic Engine](#symbolic-engine)
@@ -67,6 +64,12 @@
   - [Conclusion](#conclusion)
   - [👥 References, Related Work \& Credits](#-references-related-work--credits)
     - [Comparison to other frameworks](#comparison-to-other-frameworks)
+    - [Acknowledgements](#acknowledgements)
+    - [Contribution](#contribution)
+    - [📜 Citation](#-citation)
+    - [📝 License](#-license)
+    - [Like this project?](#like-this-project)
+    - [📫 Contact](#-contact)
 
 
 
@@ -213,7 +216,7 @@
 
 This allows to move along the spectrum between the classical programming realm and data-driven programming realm as illustrated in the following figure:
 
-<img src="https://anonymous.4open.science/r/symbolicai-F360//assets/images/img5.png" width="720px">
+<img src="https://raw.githubusercontent.com/Xpitfire/symbolicai/main/assets/images/img5.png" width="720px">
 
 As briefly mentioned, we adopt a divide and conquer approach to decompose a complex problem into smaller problems. We then use the expressiveness and flexibility of LLMs to evaluate these sub-problems and by re-combining these operations we can solve the complex problem. 
 
@@ -233,16 +236,16 @@
 
 **Embedded accelerators for LLMs** will, in our opinion, be ubiquitous in future computation platforms, such as wearables, smartphones, tablets or notebooks. They will contain models similar to GPT-3, ChatGPT, OPT or Bloom. 
 
-<img src="https://anonymous.4open.science/r/symbolicai-F360//assets/images/img1.png" width="720px">
+<img src="https://raw.githubusercontent.com/Xpitfire/symbolicai/main/assets/images/img1.png" width="720px">
 
 These LLMs will be able to perform a wide range of computations, such as natural language understanding or decision making. Furthermore, neuro-symbolic computation engines will be able to learn concepts how to tackle unseen tasks and solve complex problems by querying various data sources for solutions and executing logical statements on top. 
 In this turn, to ensure the generated content is in alignment with our goals, we need to develop ways to instruct, steer and control the generative processes of machine learning models. Therefore, our approach is an attempt to enable active and transparent flow control of these generative processes.
 
-<img src="https://anonymous.4open.science/r/symbolicai-F360//assets/images/img7.png" width="720px">
+<img src="https://raw.githubusercontent.com/Xpitfire/symbolicai/main/assets/images/img7.png" width="720px">
 
 As shown in the figure above, one can think of this generative process as shifting a probability mass of an input stream of data towards an output stream of data, in a contextualized manner. With properly designed conditions and expressions, one can also validate and steer the behavior towards a desired outcome, or repeat expressions that failed to fulfil our requirements. Our approach is to define a set of `fuzzy` operations that manipulate the data stream and conditions the LLMs to align with our goals. In essence, we consider all data objects, such as strings, letters, integers, arrays, etc. as symbols and we see natural language as the main interface to interact with. See the following figure:
 
-<img src="https://anonymous.4open.science/r/symbolicai-F360//assets/images/img10.png" width="720px">
+<img src="https://raw.githubusercontent.com/Xpitfire/symbolicai/main/assets/images/img10.png" width="720px">
 
 We show that as long as we can express our goals in natural language, we can use the power of LLMs for neuro-symbolic computations.
 In this turn, we create operations that manipulate these symbols to generate new symbols from them. Each symbol can be interpreted as a statement. Multiple statements can be combined to form a logical expression.
@@ -289,7 +292,7 @@
 Below we can see an example how one can perform operations on the word embeddings (colored boxes).
 The words are tokenized and mapped to a vector space, where we can perform semantic operations via vector arithmetics. 
 
-<img src="https://anonymous.4open.science/r/symbolicai-F360//assets/images/img3.png" width="450px">
+<img src="https://raw.githubusercontent.com/Xpitfire/symbolicai/main/assets/images/img3.png" width="450px">
 
 Similar to word2vec we intend to perform contextualized operations on different symbols, however, instead of operating in the vector space, we operate in the natural language domain. This gives us the ability to perform arithmetics on words, sentences, paragraphs, etc. and verify the results in a human readable format. 
 
@@ -439,7 +442,7 @@
         return _func(self, other)
 ```
 
-As shown in the above example, this is also the way we implemented the basic operations in `Symbol`, by defining local functions that are then decorated with the respective operation decorator from the `symai/core.py` file. The `symai/core.py` is a collection of pre-defined operation decorators that we can quickly apply to any function. The reason why we use locally defined functions instead of directly decorating the main methods, is that we do not necessarily want that all our operations are sent to the neural engine and could implement a default behavior. Another reason is that we want to cast return types of the operation outcome to symbols or other derived classes thereof. This is done by using the `self._sym_return_type(...)` method and can give contextualized behavior based on the defined return type. See more details in the actual [`Symbol` class](symai/symbol.py).
+As shown in the above example, this is also the way we implemented the basic operations in `Symbol`, by defining local functions that are then decorated with the respective operation decorator from the `symai/core.py` file. The `symai/core.py` is a collection of pre-defined operation decorators that we can quickly apply to any function. The reason why we use locally defined functions instead of directly decorating the main methods, is that we do not necessarily want that all our operations are sent to the neural engine and could implement a default behavior. Another reason is that we want to cast return types of the operation outcome to symbols or other derived classes thereof. This is done by using the `self._sym_return_type(...)` method and can give contextualized behavior based on the defined return type. See more details in the actual [`Symbol` class](https://github.com/Xpitfire/symbolicai/blob/main/symbolicai/symbol.py).
 
 In the next section, we will show that almost all operations in `symai/core.py` are derived from the more generic `few_shot` decorator.
 
@@ -487,7 +490,7 @@
 
 To give a more holistic picture ouf our conceptional implementation, see the following flow diagram containing the most important classes:
 
-<img src="https://anonymous.4open.science/r/symbolicai-F360//assets/images/img9.png" width="600px">
+<img src="https://raw.githubusercontent.com/Xpitfire/symbolicai/main/assets/images/img9.png" width="600px">
 
 The colors indicate logical groups of data processing steps. `Yellow` indicates the input and output data. `Blue` indicates places you can customize or prepare the input of your engine. `Green` indicates post-processing steps of the engine response. `Red` indicates the application of constraints (which also includes the attempted casting of the `return type signature`, if specified in the decorated method). `Grey` indicates the custom method which defines all properties, therefore has access to all the above mentioned objects.
 
@@ -543,7 +546,7 @@
 
 In a more general notion, depending on the context hierarchy of the expression class and used operations the semantics of the Symbol operations may vary. To better illustrate this, we show our conceptual prompt design in the following figure:
 
-<img src="https://anonymous.4open.science/r/symbolicai-F360//assets/images/img4.png" width="350px">
+<img src="https://raw.githubusercontent.com/Xpitfire/symbolicai/main/assets/images/img4.png" width="350px">
 
 The figure shows our hierarchical prompt design as a container of all the information that is provided to the neural computation engine to define a task-specific operation. The `Yellow` and `Green` highlighted boxes indicate mandatory string placements. The dashed boxes are optional placeholders. and the `Red` box indicates the starting point of the model prediction.
 
@@ -581,7 +584,7 @@
 
 Expressions can of course have more complex structures and be further sub-classed, such as shown in the example of the `Sequence` expression in the following figure:
 
-<img src="https://anonymous.4open.science/r/symbolicai-F360//assets/images/img2.png" width="720px">
+<img src="https://raw.githubusercontent.com/Xpitfire/symbolicai/main/assets/images/img2.png" width="720px">
 
 A Sequence expression can hold multiple expressions, which are evaluated at runtime.
 
@@ -620,7 +623,7 @@
 
 The issue with this approach is, that the resulting chunks are processed independently. This means there is no shared context or information among chunks. To solve this issue, we can use the `Cluster` expression instead, where the independent chunks are merged based on their similarity. We illustrate this in the following figure:
 
-<img src="https://anonymous.4open.science/r/symbolicai-F360//assets/images/img6.png" width="720px">
+<img src="https://raw.githubusercontent.com/Xpitfire/symbolicai/main/assets/images/img6.png" width="720px">
 
 In the shown example all individual chunks are merged by clustering the information within each chunk. This gives us a way to consolidate contextually related information and merge them in a meaningful way. Furthermore, the clustered information can then be labeled by streaming through the content of each cluster and extracting the most relevant labels, providing us with interpretable node summaries.
 
@@ -714,13 +717,20 @@
 
 Here is the corresponding StackTrace of the model:
 
-<img src="https://anonymous.4open.science/r/symbolicai-F360//assets/images/img8.png" width="900px">
-
-The above code creates a webpage with the crawled content from the original source. See the preview below, the entire [rendered webpage image here](examples/results/news.png) and resulting [code of webpage here](examples/results/news.html). 
-
-
-<img src="examples/results/news_prev.png" width="900px">
-
+<img src="https://raw.githubusercontent.com/Xpitfire/symbolicai/main/assets/images/img8.png" width="900px">
+
+The above code creates a webpage with the crawled content from the original source. See the preview below, the entire [rendered webpage image here](https://raw.githubusercontent.com/Xpitfire/symbolicai/main/examples/results/news.png) and resulting [code of webpage here](https://raw.githubusercontent.com/Xpitfire/symbolicai/main/examples/results/news.html. 
+
+
+<img src="https://raw.githubusercontent.com/Xpitfire/symbolicai/main/examples/results/news_prev.png" width="900px">
+
+## ▶️ Play around with our API
+
+Launch and explore the notebook here:
+
+[![Binder](https://mybinder.org/badge_logo.svg)](https://mybinder.org/v2/gh/Xpitfire/symbolicai/HEAD)
+
+There are many more examples in the [examples folder](examples/) and in the [notebooks folder](notebooks/). You can also explore the test cases in the [tests folder](tests/).
 
 ## 📈 Interface for Query and Response Inspection
 
@@ -1033,7 +1043,6 @@
 * We see operators / methods as being able to move along a spectrum between prompting and fine-tuning, based on task-specific requirements and availability of data. We believe that this is a more general approach, compared to prompting frameworks.
 * We propose a general approach how to handle large context sizes and how to transform a data stream problem into a search problem, related to the **reasoning as a search problem** in [Search and Reasoning in Problem Solving](https://www.sciencedirect.com/science/article/abs/pii/S0004370283800034).
 
-<<<<<<< HEAD
 We also want to state, that we highly value and support the further development of LangChain. We believe that for the community they offer very important contributions and help advance the commercialization of LLMs. We hope that our work can be seen as complementary, and future outlook on how we would like to use machine learning models as an integral part of programming languages and therefore its entire computational stack.
 
 ### Acknowledgements
@@ -1082,6 +1091,3 @@
 [![Discord](https://img.shields.io/discord/768087161878085643?label=Discord&logo=Discord&logoColor=white)](https://discord.gg/QYMNnh9ra8)
 
 If you want to contact me directly, you can reach me directly on [LinkedIn](https://www.linkedin.com/in/mariusconstantindinu/), on [Twitter](https://twitter.com/DinuMariusC), or at my personal [website](https://www.dinu.at/).
-=======
-We also want to state, that we highly value and support the further development of LangChain. We believe that for the community they offer very important contributions and help advance the commercialization of LLMs. We hope that our work can be seen as complementary, and future outlook on how we would like to use machine learning models as an integral part of programming languages and therefore its entire computational stack.
->>>>>>> 14e327a8
